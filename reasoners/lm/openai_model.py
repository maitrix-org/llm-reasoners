--- conflicted
+++ resolved
@@ -6,12 +6,7 @@
 
 from reasoners.base import LanguageModel, GenerateOutput
 from openai import OpenAI
-
-<<<<<<< HEAD
 import pickle
-
-=======
->>>>>>> 960c7ccd
 PROMPT_TEMPLATE_ANSWER = 'Your response need to be ended with "So the answer is"\n\n'
 PROMPT_TEMPLATE_CONTINUE = "Please continue to answer the last question, following the format of previous examples. Don't say any other words.\n\n"
 
@@ -25,10 +20,7 @@
         additional_prompt=None,
         backend: Literal["openai", "sglang"] = "openai",
         is_instruct_model: bool = False,
-<<<<<<< HEAD
         task_dir: str = None
-=======
->>>>>>> 960c7ccd
     ):
         self.model = model
         self.max_tokens = max_tokens
@@ -36,10 +28,7 @@
         self.backend = backend
         self.additional_prompt = additional_prompt
         self.is_instruct_model = is_instruct_model
-<<<<<<< HEAD
         self.task_dir = task_dir
-=======
->>>>>>> 960c7ccd
         self.__init_client__()
 
     def __init_client__(self):
@@ -72,11 +61,7 @@
         max_tokens = self.max_tokens if max_tokens is None else max_tokens
         temperature = self.temperature if temperature is None else temperature
         logprobs = 0 if logprobs is None else logprobs
-<<<<<<< HEAD
-
-=======
         num_return_sequences = kwargs.pop("n", num_return_sequences)
->>>>>>> 960c7ccd
         if isinstance(prompt, list):
             assert len(prompt) == 1  # @zj: why can't we pass a list of prompts?
             prompt = prompt[0]
@@ -116,10 +101,7 @@
                         top_p=top_p,
                         n=num_return_sequences,
                         stop=stop,
-<<<<<<< HEAD
-=======
                         **kwargs,
->>>>>>> 960c7ccd
                     )
 
                     # save response pickle object
@@ -133,11 +115,8 @@
                     return GenerateOutput(
                         text=[choice.message.content for choice in response.choices],
                         log_prob=None,
-<<<<<<< HEAD
                         # prompt_tokens=response.usage.prompt_tokens,
                         # completion_tokens=response.usage.completion_tokens,
-=======
->>>>>>> 960c7ccd
                     )
                 else:
                     response = self.client.chat.completions.create(
