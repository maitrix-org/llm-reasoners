--- conflicted
+++ resolved
@@ -49,7 +49,6 @@
         if isinstance(data, dict):
             data = json.dumps(data)
 
-<<<<<<< HEAD
         print(f"Tree log size: {len(data)} bytes")
         data = gzip.compress(data.encode("utf-8"))
         files = {"file": (upload_url.file_name, data)}
@@ -76,17 +75,6 @@
         if response.status_code != 200:
             print(
                 f"POST Upload Complete failed with status code: {response.status_code}, message: {response.text}"
-=======
-        url = f"{self.base_url}/logs"
-        headers = {"Content-Type": "application/json"}
-        response = requests.post(url, headers=headers, data=data)
-
-        if response.status_code != 200:
-            print(
-                f"POST Log failed with status code: {response.status_code}, message: {response.text}"
->>>>>>> 960c7ccd
-            )
-            return None
 
         return self.TreeLogReceipt(**response.json())
 
@@ -116,13 +104,6 @@
     else:
         raise TypeError(f"Unsupported result type: {type(result)}")
 
-<<<<<<< HEAD
     client = VisualizerClient()
     upload_url = client.get_upload_url()
-    receipt = client.post_log(tree_log, upload_url)
-
-=======
-    receipt = VisualizerClient().post_log(tree_log)
->>>>>>> 960c7ccd
-    if receipt is not None:
-        present_visualizer(receipt)+    receipt = client.post_log(tree_log, upload_url)