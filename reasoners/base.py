--- conflicted
+++ resolved
@@ -114,10 +114,6 @@
         """
         ...
 
-<<<<<<< HEAD
-=======
-
->>>>>>> 960c7ccd
 class Dynamics(ABC, Generic[State, Action]):
 
     @abstractmethod
@@ -136,20 +132,14 @@
     @abstractmethod
     def is_terminal(self, state: State) -> bool: ...
 
-<<<<<<< HEAD
-=======
-
->>>>>>> 960c7ccd
+
 class WorldModel(Dynamics, Generic[State, Action, Example]):
     def __init__(self) -> None:
         self.example = None
         self.prompt = None
 
-<<<<<<< HEAD
-    def update_example(self, example: Example, prompt = None) -> None:        
-=======
+
     def update_example(self, example: Example, prompt=None) -> None:
->>>>>>> 960c7ccd
         if prompt is not None:
             self.prompt = prompt
         self.example = example
@@ -218,17 +208,6 @@
 
 
 class Reasoner(ABC, Generic[State, Action, Example]):
-<<<<<<< HEAD
-    def __init__(self,
-                 world_model: Dynamics[State, Action],
-                 search_config: SearchConfig[State, Action, Example],
-                 search_algo: SearchAlgorithm) -> None:
-        self.dynamics = world_model
-        self.search_config = search_config
-        self.search_algo = search_algo
-
-    def __call__(self, example: Optional[Example] = None, prompt = None, **kwargs) -> AlgorithmOutput[State]:
-=======
     def __init__(
         self,
         dynamics: Dynamics[State, Action],
@@ -242,17 +221,12 @@
     def __call__(
         self, example: Optional[Example] = None, prompt=None, **kwargs
     ) -> AlgorithmOutput[State]:
->>>>>>> 960c7ccd
         if isinstance(self.dynamics, WorldModel):
             if example is None:
                 raise ValueError("An example must be provided when using WorldModel")
             self.dynamics.update_example(example, prompt=prompt)
             self.search_config.update_example(example, prompt=prompt)
         return self.search_algo(self.dynamics, self.search_config, **kwargs)
-<<<<<<< HEAD
-=======
-
->>>>>>> 960c7ccd
 
 class Evaluator:
     @abstractmethod
