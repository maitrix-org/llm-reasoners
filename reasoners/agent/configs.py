import copy

default_web_agent_config = {
    'agent_name': 'Web Browsing Agent',
    'agent_description': """An information and automation assistant who responds to \
user instructions by browsing the internet. The assistant strives to answer each question \
accurately, thoroughly, efficiently, and politely, and to be forthright when it is \
impossible to answer the question or carry out the instruction. The assistant will \
end the task once it sends a message to the user.""",
    'memory_type': 'step_prompted',
    'memory_prompt_type': 'default',
    'encoder_prompt_type': 'no_memory',
    'planner_type': 'policy',
    'policy_prompt_type': 'no_update',
    'policy_output_name': 'intent',
    'critic_prompt_type': 'default',
    'actor_prompt_type': 'with_memory',
    'module_error_message': 'send_msg_to_user("LLM output parsing error")',
    'with_datetime': True,
    'eval_mode': False,
    'truncate_axtree': True,
}

browsergym_config = copy.copy(default_web_agent_config)
browsergym_config.update({
    'environment': 'browsergym',
})

browsergym_world_model_config = copy.copy(browsergym_config)
browsergym_world_model_config.update({
    'planner_type': 'world_model',
    'world_model_prompt_type': 'with_update',
    'planner_search_num_actions': 5,
    'planner_search_depth': 1,
    'planner_critic_num_samples': 20,
})

opendevin_config = copy.copy(default_web_agent_config)
opendevin_config.update({
    'environment': 'opendevin',
    'use_nav': True,
})

opendevin_world_model_config = copy.copy(opendevin_config)
opendevin_world_model_config.update({
    'planner_type': 'world_model',
    'world_model_prompt_type': 'with_update',
    'planner_search_num_actions': 5,
    'planner_search_depth': 1,
    'planner_critic_num_samples': 20,
})

opendevin_llama_config = copy.copy(opendevin_config)
opendevin_llama_config.update({
    'agent_description': 'An information and automation assistant who responds to \
user instructions by browsing the internet. The assistant strives to answer each question \
accurately, thoroughly, efficiently, and politely, and to be forthright when it is \
impossible to answer the question or carry out the instruction. The assistant will \
end the task once it sends a message to the user. The assistant remembers that bids \
are numbers in square brackets at the beginning of each line, and prioritizes reputable \
or stable websites like Google, Wikipedia, and Google Flights.',
    'memory_prompt_type': 'llama'
})

opendevin_mini_config = copy.copy(opendevin_config)
opendevin_mini_config.update({
    'agent_description': 'An information and automation assistant who responds to \
user instructions by browsing the internet. The assistant strives to answer each question \
accurately, thoroughly, efficiently, and politely, and to be forthright when it is \
impossible to answer the question or carry out the instruction. The assistant will \
end the task once it sends a message to the user. The assistant remembers that bids \
are numbers in square brackets at the beginning of each line. The assistant will \
focus on providing information for the user and avoid making purchases or bookings. \
After the instruction is successfully carried out, the assistant will message the user to summarize what has been done.',
    'policy_prompt_type': 'no_update_mini',
    'critic_prompt_type': 'mini',
    'actor_prompt_type': 'with_memory_mini',
})

opendevin_mini_world_model_config = copy.copy(opendevin_mini_config)
opendevin_mini_world_model_config.update({
    'planner_type': 'world_model',
    'world_model_prompt_type': 'with_update',
    'planner_search_num_actions': 5,
    'planner_search_depth': 1,
    'planner_critic_num_samples': 20,
})

<<<<<<< HEAD

webarena_config = copy.copy(opendevin_config)
webarena_config.update({
=======
opendevin_webarena_config = copy.copy(opendevin_config)
opendevin_webarena_config.update({
>>>>>>> 41b7828f
    'agent_description': """An information and automation assistant that interacts with the browser \
and responds to user instructions. The response follows the following rules: \
1. When the intent is a question, and a complete answer to the question has been found, \
then send the answer to the user; 2. the intent wants to locate specific information or navigate to \
a particular section of a site, and the current page satisfies, then stop and tell the user you found the required information; \
3. the intent want to conduct an operation, and has been done, then stop and tell the user the operation has been completed."
The assistatnt should try to acheive the goal in the current site without navigating to sites \
like Google. Be forthright when it is impossible to answer the question or carry out the task. \
The assistant will end the task once it sends a message to the user.""",
    'use_nav': False,
    'eval_mode': True,
    'truncate_axtree': False,
    'actor_prompt_type': 'with_memory_concise_instruction',
    'with_datetime': False
})

opendevin_webarena_world_model_config = copy.copy(opendevin_webarena_config)
opendevin_webarena_world_model_config.update({
    'planner_type': 'world_model',
    'world_model_prompt_type': 'with_update',
    'planner_search_num_actions': 5,
    'planner_search_depth': 1,
    'planner_critic_num_samples': 20,
})
browsergym_webarena_config = copy.copy(browsergym_config)
browsergym_webarena_config.update({
    'agent_description': """An information and automation assistant that interacts with the browser \
and responds to user instructions. The response follows the following rules: \
1. When the intent is a question, and a complete answer to the question has been found, \
then send the answer to the user; 2. the intent wants to locate specific information or navigate to \
a particular section of a site, and the current page satisfies, then stop and tell the user you found the required information; \
3. the intent want to conduct an operation, and has been done, then stop and tell the user the operation has been completed."
The assistatnt should try to acheive the goal in the current site without navigating to sites \
like Google. Be forthright when it is impossible to answer the question or carry out the task. \
The assistant will end the task once it sends a message to the user.""",
    'use_nav': False,
    'eval_mode': True,
    'truncate_axtree': False,
    'actor_prompt_type': 'with_memory_concise_instruction',
    'with_datetime': False
})
browsergym_webarena_world_model_config = copy.copy(browsergym_webarena_config)
browsergym_webarena_world_model_config.update({
    'planner_type': 'world_model',
    'world_model_prompt_type': 'with_update',
    'planner_search_num_actions': 5,
    'planner_search_depth': 1,
    'planner_critic_num_samples': 20,
})<|MERGE_RESOLUTION|>--- conflicted
+++ resolved
@@ -5,8 +5,9 @@
     'agent_description': """An information and automation assistant who responds to \
 user instructions by browsing the internet. The assistant strives to answer each question \
 accurately, thoroughly, efficiently, and politely, and to be forthright when it is \
-impossible to answer the question or carry out the instruction. The assistant will \
-end the task once it sends a message to the user.""",
+impossible to answer the question or carry out the instruction. \
+The assistant will default to using DuckDuckGo for search engine, and avoid Google and Bing for they are unavailable. \
+The assistant will end the task once it sends a message to the user.""",
     'memory_type': 'step_prompted',
     'memory_prompt_type': 'default',
     'encoder_prompt_type': 'no_memory',
@@ -55,7 +56,9 @@
     'agent_description': 'An information and automation assistant who responds to \
 user instructions by browsing the internet. The assistant strives to answer each question \
 accurately, thoroughly, efficiently, and politely, and to be forthright when it is \
-impossible to answer the question or carry out the instruction. The assistant will \
+impossible to answer the question or carry out the instruction. \
+The assistant will default to using DuckDuckGo for search engine, and avoid Google and Bing for they are unavailable. \
+The assistant will \
 end the task once it sends a message to the user. The assistant remembers that bids \
 are numbers in square brackets at the beginning of each line, and prioritizes reputable \
 or stable websites like Google, Wikipedia, and Google Flights.',
@@ -67,7 +70,9 @@
     'agent_description': 'An information and automation assistant who responds to \
 user instructions by browsing the internet. The assistant strives to answer each question \
 accurately, thoroughly, efficiently, and politely, and to be forthright when it is \
-impossible to answer the question or carry out the instruction. The assistant will \
+impossible to answer the question or carry out the instruction. \
+The assistant will default to using DuckDuckGo for search engine, and avoid Google and Bing for they are unavailable. \
+The assistant will \
 end the task once it sends a message to the user. The assistant remembers that bids \
 are numbers in square brackets at the beginning of each line. The assistant will \
 focus on providing information for the user and avoid making purchases or bookings. \
@@ -86,14 +91,8 @@
     'planner_critic_num_samples': 20,
 })
 
-<<<<<<< HEAD
-
-webarena_config = copy.copy(opendevin_config)
-webarena_config.update({
-=======
 opendevin_webarena_config = copy.copy(opendevin_config)
 opendevin_webarena_config.update({
->>>>>>> 41b7828f
     'agent_description': """An information and automation assistant that interacts with the browser \
 and responds to user instructions. The response follows the following rules: \
 1. When the intent is a question, and a complete answer to the question has been found, \
