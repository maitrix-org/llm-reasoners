--- conflicted
+++ resolved
@@ -203,11 +203,7 @@
             return [beam[i] for i in topk_beam_idx]
         
 
-<<<<<<< HEAD
-    def __call__(self, world: WorldModel[State, Action, State], config: SearchConfig[State, Action, State]):
-=======
     def __call__(self, world: WorldModel[State, Action, Example], config: SearchConfig[State, Action, Example]):
->>>>>>> eb7df798
         init_state = world.init_state()
         # root node
         root_node = BeamSearchNode(state=init_state, action=None, reward=0.0)
