import pickle
from os import PathLike
import math
from copy import deepcopy
from typing import Generic, Optional, NamedTuple, Callable, Hashable
import itertools
from abc import ABC
from collections import defaultdict

import numpy as np
from tqdm import trange

from .. import SearchAlgorithm, WorldModel, SearchConfig, State, Action, Example, Trace


class MCTSNode(Generic[State, Action]):
    id_iter = itertools.count()

    @classmethod
    def reset_id(cls):
        cls.id_iter = itertools.count()

    def __init__(self, state: Optional[State], action: Optional[Action], parent: "Optional[MCTSNode]" = None,
                 fast_reward: float = 0., fast_reward_details=None,
                 is_terminal: bool = False, calc_q: Callable[[list[float]], float] = np.mean):
        """
        A node in the MCTS search tree

        :param state: the current state
        :param action: the action of the last step, i.e., the action from parent node to current node
        :param parent: the parent node, None if root of the tree
        :param fast_reward: an estimation of the reward of the last step
        :param is_terminal: whether the current state is a terminal state
        :param calc_q: the way to calculate the Q value from histories. Defaults: np.mean
        """
        self.id = next(MCTSNode.id_iter)
        if fast_reward_details is None:
            fast_reward_details = {}
        self.cum_rewards: list[float] = []
        self.fast_reward = self.reward = fast_reward
        self.fast_reward_details = fast_reward_details
        self.is_terminal = is_terminal
        self.action = action
        self.state = state
        self.parent = parent
        self.children: 'Optional[list[MCTSNode]]' = None
        self.calc_q = calc_q
        if parent is None:
            self.depth = 0
        else:
            self.depth = parent.depth + 1

    # noinspection PyPep8Naming
    @property
    def Q(self) -> float:
        if self.state is None:
            return self.fast_reward
        else:
            return self.calc_q(self.cum_rewards)


class MCTSResult(NamedTuple):
    terminal_state: State
    cum_reward: float
    trace: Trace
    trace_of_nodes: list[MCTSNode]
    tree_state: MCTSNode
    trace_in_each_iter: list[list[MCTSNode]] = None
    tree_state_after_each_iter: list[MCTSNode] = None
    aggregated_result: Optional[Hashable] = None


class MCTSAggregation(Generic[State, Action], ABC):
    def __init__(self, retrieve_answer: Callable[[State], Hashable],
                 weight_policy: str = 'edge'):
        assert weight_policy in ['edge', 'edge_inverse_depth']
        self.retrieve_answer = retrieve_answer
        self.weight_policy = weight_policy

    def __call__(self, tree_state: MCTSNode[State, Action]) -> Optional[Hashable]:
        answer_dict = defaultdict(lambda: 0)

        def visit(cur: MCTSNode[State, Action]):
            if cur.state is None:
                return []
            if cur.is_terminal:
                answer = self.retrieve_answer(cur.state)
                if self.weight_policy == 'edge':
                    answer_dict[answer] += cur.reward
                elif self.weight_policy == 'edge_inverse_depth':
                    answer_dict[answer] += cur.reward / cur.depth
                return [(answer, cur.depth)]
            depth_list = defaultdict(list)
            cur_list = []
            for child in cur.children:
                cur_list.extend(child_info := visit(child))
                for answer, depth in child_info:
                    depth_list[answer].append(depth)
            for answer, depths in depth_list.items():
                if self.weight_policy == 'edge':
                    answer_dict[answer] += cur.reward
                elif self.weight_policy == 'edge_inverse_depth':
                    answer_dict[answer] += cur.reward / np.mean(depths)
            return cur_list

        visit(tree_state)

        if len(answer_dict) == 0:
            return None
        return max(answer_dict, key=lambda answer: answer_dict[answer])


class MCTS(SearchAlgorithm, Generic[State, Action, Example]):
    def __init__(self,
                 output_trace_in_each_iter: bool = False,
                 w_exp: float = 1.,
                 depth_limit: int = 5,
                 n_iters: int = 10,
                 cum_reward: Callable[[list[float]], float] = sum,
                 calc_q: Callable[[list[float]], float] = np.mean,
                 simulate_strategy: str | Callable[[list[float]], int] = 'max',
                 output_strategy: str = 'max_reward',
                 uct_with_fast_reward: bool = True,
                 aggregator: Optional[MCTSAggregation] = None,
                 disable_tqdm: bool = True,
                 node_visualizer: Callable[[MCTSNode], dict] = lambda x: x.__dict__):
        """
        MCTS algorithm

        :param output_trace_in_each_iter: whether to output the trace of the chosen trajectory in each iteration ; the trace is *deepcopy*-ed
                                          will also output *tree_state_after_each_iter*, which is the *deepcopy*-ed root
        :param w_exp: the weight of exploration in UCT
        :param cum_reward: the way to calculate the cumulative reward from each step. Defaults: sum
        :param calc_q: the way to calculate the Q value from histories. Defaults: np.mean
        :param simulate_strategy: simulate strategy. Options: 'max', 'sample', 'random', or use a custom function
        :param output_strategy: the way to output the result. The nodes are not *deepcopy*-ed, so the information is after all iterations
                                Options: 'max_reward': dfs on the final tree to find a trajectory with max reward using :param cum_reward:
                                         'follow_max': starting from root, choose the maximum reward child at each step. May output a non-terminal node if dead end
                                         'max_visit': the terminal node with maximum number of visits
                                         'max_iter': the trajectory with a terminal node and max reward among those in each iteration
                                         'last_iter': the last trajectory. May output a non-terminal node if the last iteration leads to a dead end
                                         'last_terminal_iter': the last trajectory with a terminal node
                                Outputs *None* if no trajectory with terminal node but required
        :param uct_with_fast_reward: if True, use fast_reward instead of reward for unvisited children in UCT
                                     Otherwise, visit the *unvisited* children with maximum fast_reward first
        """
        super().__init__()
        self.world_model = None
        self.search_config = None
        self.output_trace_in_each_iter = output_trace_in_each_iter
        self.w_exp = w_exp
        self.depth_limit = depth_limit
        self.n_iters = n_iters
        self.cum_reward = cum_reward
        self.calc_q = calc_q
        default_simulate_strategies: dict[str, Callable[[list[float]], int]] = {
            'max': lambda x: np.argmax(x),
            'sample': lambda x: np.random.choice(len(x), p=x),
            'random': lambda x: np.random.choice(len(x)),
        }
        self.simulate_choice: Callable[[list[float]], int] = default_simulate_strategies.get(simulate_strategy,
                                                                                             simulate_strategy)
        assert output_strategy in ['max_reward', 'follow_max', 'max_visit', 'max_iter', 'last_iter',
                                   'last_terminal_iter']
        self.output_strategy = output_strategy
        self.uct_with_fast_reward = uct_with_fast_reward
        self._output_iter: list[MCTSNode] = None
        self._output_cum_reward = -math.inf
        self.trace_in_each_iter: list[list[MCTSNode]] = None
        self.root: Optional[MCTSNode] = None
        self.disable_tqdm = disable_tqdm
        self.node_visualizer = node_visualizer
        self.aggregator = aggregator

    def iterate(self, node: MCTSNode) -> list[MCTSNode]:
        path = self._select(node)
        if not self._is_terminal_with_depth_limit(path[-1]):
            self._expand(path[-1])
            self._simulate(path)
        cum_reward = self._back_propagate(path)
        if self.output_strategy == 'max_iter' and path[-1].is_terminal and cum_reward > self._output_cum_reward:
            self._output_cum_reward = cum_reward
            self._output_iter = path
        if self.output_strategy == 'last_iter':
            self._output_cum_reward = cum_reward
            self._output_iter = path
        if self.output_strategy == 'last_terminal_iter' and path[-1].is_terminal:
            self._output_cum_reward = cum_reward
            self._output_iter = path
        return path

    def _is_terminal_with_depth_limit(self, node: MCTSNode):
        return node.is_terminal or node.depth >= self.depth_limit

    def _select(self, node: MCTSNode) -> list[MCTSNode]:
        path = []
        while True:
            path.append(node)
            if node.children is None or len(node.children) == 0 or self._is_terminal_with_depth_limit(node):
                return path
            node = self._uct_select(node)

    def _uct(self, node: MCTSNode) -> float:
        return node.Q + self.w_exp * np.sqrt(np.log(len(node.parent.cum_rewards)) / max(1, len(node.cum_rewards)))

    def _uct_select(self, node: MCTSNode) -> MCTSNode:
        if self.uct_with_fast_reward or all(x.state is not None for x in node.children):
            return max(node.children, key=self._uct)
        else:
            unvisited_children = filter(lambda x: x.state is None, node.children)
            return max(unvisited_children, key=lambda x: x.fast_reward)

    def _expand(self, node: MCTSNode):
        if node.state is None:
            node.state, aux = self.world_model.step(node.parent.state, node.action)
            # reward is calculated after the state is updated, so that the
            # information can be cached and passed from the world model
            # to the reward function with **aux without repetitive computation
            node.reward, node.reward_details = self.search_config. \
                reward(node.parent.state, node.action, **node.fast_reward_details, **aux)
            node.is_terminal = self.world_model.is_terminal(node.state)

        if node.is_terminal:
            return

        children = []
        actions = self.search_config.get_actions(node.state)
        for action in actions:
            fast_reward, fast_reward_details = self.search_config.fast_reward(node.state, action)
            child = MCTSNode(state=None, action=action, parent=node,
                             fast_reward=fast_reward, fast_reward_details=fast_reward_details, calc_q=self.calc_q)
            children.append(child)

        node.children = children

    def _simulate(self, path: list[MCTSNode]):
        node = path[-1]
        while True:
            if node.state is None:
                self._expand(node)
            if self._is_terminal_with_depth_limit(node) or len(node.children) == 0:
                return
            fast_rewards = [child.fast_reward for child in node.children]
            node = node.children[self.simulate_choice(fast_rewards)]
            path.append(node)

    def _back_propagate(self, path: list[MCTSNode]):
        rewards = []
        cum_reward = -math.inf
        for node in reversed(path):
            rewards.append(node.reward)
            cum_reward = self.cum_reward(rewards[::-1])
            node.cum_rewards.append(cum_reward)
        return cum_reward

    def _dfs_max_reward(self, path: list[MCTSNode]) -> tuple[float, list[MCTSNode]]:
        cur = path[-1]
        if cur.is_terminal:
            return self.cum_reward([node.reward for node in path[1:]]), path
        if cur.children is None:
            return -math.inf, path
        visited_children = [x for x in cur.children if x.state is not None]
        if len(visited_children) == 0:
            return -math.inf, path
        return max((self._dfs_max_reward(path + [child]) for child in visited_children), key=lambda x: x[0])

    def search(self):
        self._output_cum_reward = -math.inf
        self._output_iter = None
        self.root = MCTSNode(state=self.world_model.init_state(), action=None, parent=None, calc_q=self.calc_q)
        if self.output_trace_in_each_iter:
            self.trace_in_each_iter = []

        for _ in trange(self.n_iters, disable=self.disable_tqdm, desc='MCTS iteration', leave=False):
            path = self.iterate(self.root)
            if self.output_trace_in_each_iter:
                self.trace_in_each_iter.append(deepcopy(path))

        if self.output_strategy == 'follow_max':
            self._output_iter = []
            cur = self.root
            while True:
                self._output_iter.append(cur)
                if cur.is_terminal:
                    break
                visited_children = [x for x in cur.children if x.state is not None]
                if len(visited_children) == 0:
                    break
                cur = max(visited_children, key=lambda x: x.reward)
            self._output_cum_reward = self.cum_reward([node.reward for node in self._output_iter[1::-1]])
        if self.output_strategy == 'max_reward':
            self._output_cum_reward, self._output_iter = self._dfs_max_reward([self.root])
            if self._output_cum_reward == -math.inf:
                self._output_iter = None

    def __call__(self,
<<<<<<< HEAD
                 world_model: WorldModel[State, Action],
                 search_config: SearchConfig[State, Action],
=======
                 world_model: WorldModel[State, Action, Example],
                 search_config: SearchConfig[State, Action, Example],
                 log_file: Optional[str] = None,
>>>>>>> 1d6b03a4
                 **kwargs) -> MCTSResult:
        MCTSNode.reset_id()
        self.world_model = world_model
        self.search_config = search_config

        self.search()

        if self._output_iter is None:
            terminal_state = trace = None
        else:
            terminal_state = self._output_iter[-1].state
            trace = [node.state for node in self._output_iter], [node.action for node in self._output_iter[1:]]
        if self.output_trace_in_each_iter:
            trace_in_each_iter = self.trace_in_each_iter
            tree_state_after_each_iter = [trace[0] for trace in trace_in_each_iter]
        else:
            trace_in_each_iter = tree_state_after_each_iter = None
        result = MCTSResult(terminal_state=terminal_state,
                            cum_reward=self._output_cum_reward,
                            trace=trace,
                            trace_of_nodes=self._output_iter,
                            tree_state=self.root,
                            trace_in_each_iter=trace_in_each_iter,
                            tree_state_after_each_iter=tree_state_after_each_iter)
        if self.aggregator is not None:
            result = MCTSResult(
                terminal_state=result.terminal_state,
                cum_reward=result.cum_reward,
                trace=result.trace,
                trace_of_nodes=result.trace_of_nodes,
                tree_state=result.tree_state,
                trace_in_each_iter=result.trace_in_each_iter,
                tree_state_after_each_iter=result.tree_state_after_each_iter,
                aggregated_result=self.aggregator(result.tree_state),
            )
        return result<|MERGE_RESOLUTION|>--- conflicted
+++ resolved
@@ -294,14 +294,8 @@
                 self._output_iter = None
 
     def __call__(self,
-<<<<<<< HEAD
                  world_model: WorldModel[State, Action],
                  search_config: SearchConfig[State, Action],
-=======
-                 world_model: WorldModel[State, Action, Example],
-                 search_config: SearchConfig[State, Action, Example],
-                 log_file: Optional[str] = None,
->>>>>>> 1d6b03a4
                  **kwargs) -> MCTSResult:
         MCTSNode.reset_id()
         self.world_model = world_model
