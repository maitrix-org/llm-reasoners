--- conflicted
+++ resolved
@@ -132,7 +132,6 @@
 
 
 class MCTS(SearchAlgorithm, Generic[State, Action, Example]):
-<<<<<<< HEAD
     def __init__(self,
                  output_trace_in_each_iter: bool = False,
                  w_exp: float = 1.,
@@ -147,23 +146,6 @@
                  disable_tqdm: bool = True,
                  node_visualizer: Callable[[MCTSNode], dict] = lambda x: x.__dict__,
                  task_dir: str = None):
-=======
-    def __init__(
-        self,
-        output_trace_in_each_iter: bool = False,
-        w_exp: float = 1.0,
-        depth_limit: int = 5,
-        n_iters: int = 10,
-        cum_reward: Callable[[list[float]], float] = sum,
-        calc_q: Callable[[list[float]], float] = np.mean,
-        simulate_strategy: str | Callable[[list[float]], int] = "max",
-        output_strategy: str = "max_reward",
-        uct_with_fast_reward: bool = True,
-        aggregator: Optional[MCTSAggregation] = None,
-        disable_tqdm: bool = True,
-        node_visualizer: Callable[[MCTSNode], dict] = lambda x: x.__dict__,
-    ):
->>>>>>> 960c7ccd
         """
         MCTS algorithm
 
@@ -289,7 +271,7 @@
 
         children = []
         actions = self.search_config.get_actions(node.state)
-<<<<<<< HEAD
+
         def get_fast_reward(action):
             fast_reward, fast_reward_details = self.search_config.fast_reward(
                 node.state, action)
@@ -322,22 +304,6 @@
         #     child = MCTSNode(state=None, action=action, parent=node,
         #                      fast_reward=fast_reward, fast_reward_details=fast_reward_details, calc_q=self.calc_q)
         # children.append(child)
-=======
-        for action in actions:
-            fast_reward, fast_reward_details = self.search_config.fast_reward(
-                node.state, action
-            )
-            child = MCTSNode(
-                state=None,
-                action=action,
-                parent=node,
-                fast_reward=fast_reward,
-                fast_reward_details=fast_reward_details,
-                calc_q=self.calc_q,
-            )
-            children.append(child)
-
->>>>>>> 960c7ccd
         node.children = children
 
     def _simulate(self, path: list[MCTSNode]):
