--- conflicted
+++ resolved
@@ -1,9 +1,12 @@
+import pickle
+from os import PathLike
 import pickle
 from os import PathLike
 import math
 from copy import deepcopy
 from typing import Generic, Optional, NamedTuple, Callable, Hashable
 import itertools
+from abc import ABC
 from abc import ABC
 from collections import defaultdict
 
@@ -70,16 +73,6 @@
     aggregated_result: Optional[Hashable] = None
 
 
-<<<<<<< HEAD
-class MCTSAggregation(Generic[State, Action, Example], ABC):
-    def __init__(self, retrieve_answer: Callable[[State], Hashable],
-                 weight_policy: str = 'edge'):
-        assert weight_policy in ['edge', 'edge_inverse_depth']
-        self.retrieve_answer = retrieve_answer
-        self.weight_policy = weight_policy
-
-    def __call__(self, tree_state: MCTSNode[State, Action, Example]) -> Optional[Hashable]:
-=======
 class MCTSAggregation(Generic[State, Action], ABC):
     def __init__(self, retrieve_answer: Callable[[State], Hashable],
                  weight_policy: str = 'edge'):
@@ -88,7 +81,6 @@
         self.weight_policy = weight_policy
 
     def __call__(self, tree_state: MCTSNode[State, Action]) -> Optional[Hashable]:
->>>>>>> 8a9af062
         answer_dict = defaultdict(lambda: 0)
 
         def visit(cur: MCTSNode[State, Action]):
@@ -96,21 +88,15 @@
                 return []
             if cur.is_terminal:
                 answer = self.retrieve_answer(cur.state)
-<<<<<<< HEAD
-=======
                 if answer is None:
                     print("MCTSAggregation: no answer retrieved.")
                     return []
->>>>>>> 8a9af062
                 if self.weight_policy == 'edge':
                     answer_dict[answer] += cur.reward
                 elif self.weight_policy == 'edge_inverse_depth':
                     answer_dict[answer] += cur.reward / cur.depth
-<<<<<<< HEAD
-=======
                 elif self.weight_policy == 'uniform':
                     answer_dict[answer] += 1.0
->>>>>>> 8a9af062
                 return [(answer, cur.depth)]
             depth_list = defaultdict(list)
             cur_list = []
@@ -131,10 +117,6 @@
             return None
         return max(answer_dict, key=lambda answer: answer_dict[answer])
 
-<<<<<<< HEAD
-
-class MCTS(SearchAlgorithm, Generic[State, Action, Example]):
-=======
 class MCTS_SC(Generic[State, Action], ABC):
     def __init__(self, retrieve_answer: Callable[[State], Hashable],
                  weight_policy: str = 'edge'):
@@ -165,7 +147,6 @@
         return max(answer_dict, key=lambda answer: answer_dict[answer])
 
 class MCTS(SearchAlgorithm, Generic[State, Action]):
->>>>>>> 8a9af062
     def __init__(self,
                  output_trace_in_each_iter: bool = False,
                  w_exp: float = 1.,
@@ -176,6 +157,9 @@
                  simulate_strategy: str | Callable[[list[float]], int] = 'max',
                  output_strategy: str = 'max_reward',
                  uct_with_fast_reward: bool = True,
+                 aggregator: Optional[MCTSAggregation] = None,
+                 disable_tqdm: bool = True,
+                 node_visualizer: Callable[[MCTSNode], dict] = lambda x: x.__dict__):
                  aggregator: Optional[MCTSAggregation] = None,
                  disable_tqdm: bool = True,
                  node_visualizer: Callable[[MCTSNode], dict] = lambda x: x.__dict__):
@@ -226,6 +210,8 @@
         self.disable_tqdm = disable_tqdm
         self.node_visualizer = node_visualizer
         self.aggregator = aggregator
+        self.node_visualizer = node_visualizer
+        self.aggregator = aggregator
 
     def iterate(self, node: MCTSNode) -> list[MCTSNode]:
         path = self._select(node)
@@ -349,14 +335,9 @@
                 self._output_iter = None
 
     def __call__(self,
-<<<<<<< HEAD
                  world_model: WorldModel[State, Action, Example],
                  search_config: SearchConfig[State, Action, Example],
-=======
-                 world_model: WorldModel[State, Action],
-                 search_config: SearchConfig[State, Action],
                  log_file: Optional[str] = None,
->>>>>>> 8a9af062
                  **kwargs) -> MCTSResult:
         MCTSNode.reset_id()
         self.world_model = world_model
@@ -381,15 +362,6 @@
                             tree_state=self.root,
                             trace_in_each_iter=trace_in_each_iter,
                             tree_state_after_each_iter=tree_state_after_each_iter)
-<<<<<<< HEAD
-=======
-        # if log_file is not None:
-        #     with open(log_file + '.json', 'w') as f:
-        #         from ..visualization import TreeLog
-        #         print(TreeLog.from_mcts_results(result, node_data_factory=self.node_visualizer), file=f)
-        #     with open(log_file + '.pkl', 'wb') as f:
-        #         pickle.dump(result, f)
->>>>>>> 8a9af062
         if self.aggregator is not None:
             result = MCTSResult(
                 terminal_state=result.terminal_state,
