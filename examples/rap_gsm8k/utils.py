import re
from typing import Optional, Union
<<<<<<< HEAD

from reasoners.base import AlgorithmOutput
=======
from reasoners.algorithm import BeamSearchResult
>>>>>>> 8a9af062


def retrieve_answer(output: Union[list, str, AlgorithmOutput]) -> Optional[str]:
    '''
    output should be a world_model.GSM8kState if being a list
    '''
    if isinstance(output, AlgorithmOutput):
        if (result := getattr(output, 'aggregated_result', None)) is not None:
            return result
        output = output.terminal_state
    if isinstance(output, list):
        output = output[-1].sub_answer
    match = re.match(r'.*The answer is .*?([ $.0-9,\-=]+).*\..*', output)
    if match is None:
        return None
    answer = match[1].replace(',', '').replace('$', '').replace(' ', '')
    if '=' in answer:
        answer = answer[answer.rindex('=') + 1:]
    return answer

def retrieve_answer_bs(output: Union[list, str, BeamSearchResult]) -> Optional[str]:

    if isinstance(output, BeamSearchResult):
        output = output.terminal_node.state
    if isinstance(output, list):
        output = output[-1].sub_answer
    match = re.match(r'.*The answer is .*?([ $.0-9,\-=]+).*\..*', output)
    if match is None:
        return None
    answer = match[1].replace(',', '').replace('$', '').replace(' ', '')
    if '=' in answer:
        answer = answer[answer.rindex('=') + 1:]
    return answer

def retrieve_answer_from_dataset(answer: Union[str, dict]) -> str:
    if isinstance(answer, dict):
        answer = answer['answer']
    return re.match(r'[\S\s]*#### (.*)$', answer)[1].replace(',', '').replace(' ', '')


def judge_answer(output: Optional[str], answer: str) -> bool:
    if output is None:
        return False
    try:
        output = int(output)
        answer = int(answer)
        return output == answer
    except ValueError:
        pass
    try:
        output = float(output)
        answer = float(answer)
        return output == answer
    except ValueError:
        pass
    return output == answer<|MERGE_RESOLUTION|>--- conflicted
+++ resolved
@@ -1,11 +1,8 @@
 import re
 from typing import Optional, Union
-<<<<<<< HEAD
+from reasoners.algorithm import BeamSearchResult
 
 from reasoners.base import AlgorithmOutput
-=======
-from reasoners.algorithm import BeamSearchResult
->>>>>>> 8a9af062
 
 
 def retrieve_answer(output: Union[list, str, AlgorithmOutput]) -> Optional[str]:
