--- conflicted
+++ resolved
@@ -83,14 +83,7 @@
                                                              sub_idx=len(state) + 1) + " " + action + "\n")
             f.write(self.prompt["answer_prefix"].format(idx=self.n_shots + 1, sub_idx=len(state) + 1))
             model_input = f.getvalue()
-<<<<<<< HEAD
-
-        # print(model_input)
-        # input(">")
-
-=======
         
->>>>>>> 8a9af062
         answer_dict = defaultdict(list)  # map from answer to list of thoughts
         result = ""
         for start1 in range(0, self.n_confidence, self.early_stop_base):
