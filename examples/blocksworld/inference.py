--- conflicted
+++ resolved
@@ -76,10 +76,7 @@
     import random
     import torch
     import torch.backends.cudnn
-<<<<<<< HEAD
     from reasoners.lm import LLaMAModel
-=======
->>>>>>> 36d8a13f
 
     np.random.seed(1)
     random.seed(1)
@@ -121,7 +118,7 @@
             depth_limit: int = 6,
             **kwargs):
 
-        from rap.lm import LlamaCppModel
+        from reasoners.lm import LlamaCppModel
         with open(prompt_path) as f:
             prompt = json.load(f)
         llama_model = LlamaCppModel(path=llama_path)
