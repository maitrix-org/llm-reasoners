--- conflicted
+++ resolved
@@ -33,9 +33,7 @@
               log_dir: Optional[str] = None,
               disable_log: bool = False,
               **search_algo_params):
-<<<<<<< HEAD
     
-=======
     if not disable_log:
         if log_dir is None:
             log_dir = f'logs/gsm8k_{search_algo.__name__}/{datetime.now().strftime("%m%d%Y-%H%M%S")}'
@@ -44,7 +42,6 @@
         with open(os.path.join(log_dir, 'args.txt'), 'w') as f:
             print(sys.argv, file=f)
 
->>>>>>> 60f875c8
     search_algo_params |= {'cum_reward': cum_reward, 'calc_q': calc_q}
     world_model = GSM8kWorldModel(base_model=base_model, prompt=interactive_prompt,
                                   n_confidence=n_confidence, batch_size=batch_size,
